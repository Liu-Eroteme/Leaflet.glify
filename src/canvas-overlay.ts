--- conflicted
+++ resolved
@@ -45,12 +45,8 @@
   _pane: string;
 
   _frame?: number | null;
-<<<<<<< HEAD
+  _leaflet_id?: number;
   options: LayerOptions;
-=======
-  _leaflet_id?: number;
-  options?: LayerOptions;
->>>>>>> 2cc35cd2
 
   constructor(userDrawFunc: IUserDrawFunc, pane: string) {
     super();
