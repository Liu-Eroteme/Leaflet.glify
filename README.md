--- conflicted
+++ resolved
@@ -187,7 +187,6 @@
 #### Returns
 The updated `L.glify` instance it was called on
 
-<<<<<<< HEAD
 ---
 ### `pointsInstances`  
 All of the `L.glify.Points` instances
@@ -217,33 +216,14 @@
 `L.glify` instances can be updated using the `update(data, index)` method.
 * `data` `{Object}` Lines and Shapes require a single GeoJSON feature. Points require the same data structure as the original object and therefore also accept an array of coordinates.
 * `index` `{number}` An integer indicating the index of the element to be updated.
-=======
-## Building
-
-You can build by running `npm run build`
-
-## Developing
-
-Use `npm run serve`
-
-## Testing
-
-Use `npm run test`
-
-## Update & Insert & Remove Data
-
-L.glify instances can be manipulated using the `update(data, index)` or `insert(data, index)` method.
-
-- `data` `{Object}` Lines and Shapes accept either a single GeoJSON feature or an array of GeoJSON features. Points require the same data structure as the original object and therefore also accept an array of coordinates.
-- `index` `{number}` An integer indicating the starting index of the element(s) to be updated/inserted.
->>>>>>> 2760eba0
 
 An object or some elements of an object are removed using the `remove(index)` method.
+
+- `index` `{number|Array}` optional - An integer or an array of integers specifying the indices of the elements to be removed.
 
 - `index` `{number|Array}` optional - An integer or an array of integers specifying the indices of the elements to be removed.
   If `index` is not defined, the entire object is removed.
   
-<<<<<<< HEAD
 ### Example
 ```ts
 let newPoints = L.glify.points({
@@ -271,8 +251,6 @@
 // Now remove it
 newPoints.remove(2);
 ```
-=======
->>>>>>> 2760eba0
 
 ## Contributors
 
